import { forwardRef, useCallback, useEffect, useImperativeHandle, useMemo, useRef, useState } from "react"
import { useDeepCompareEffect, useEvent, useMount } from "react-use"
import debounce from "debounce"
import { Virtuoso, type VirtuosoHandle } from "react-virtuoso"
import removeMd from "remove-markdown"
import { Trans } from "react-i18next"
import { VSCodeButton } from "@vscode/webview-ui-toolkit/react"
import useSound from "use-sound"
import { LRUCache } from "lru-cache"

import { useDebounceEffect } from "@src/utils/useDebounceEffect"

import type { ClineAsk, ClineMessage } from "@roo-code/types"

import { ClineSayBrowserAction, ClineSayTool, ExtensionMessage } from "@roo/ExtensionMessage"
import { McpServer, McpTool } from "@roo/mcp"
import { findLast } from "@roo/array"
import { FollowUpData, SuggestionItem } from "@roo-code/types"
import { combineApiRequests } from "@roo/combineApiRequests"
import { combineCommandSequences } from "@roo/combineCommandSequences"
import { getApiMetrics } from "@roo/getApiMetrics"
import { AudioType } from "@roo/WebviewMessage"
import { getAllModes } from "@roo/modes"
import { ProfileValidator } from "@roo/ProfileValidator"

import { vscode } from "@src/utils/vscode"
import {
	getCommandDecision,
	CommandDecision,
	findLongestPrefixMatch,
	parseCommand,
} from "@src/utils/command-validation"
import { useTranslation } from "react-i18next"
import { buildDocLink } from "@src/utils/docLinks"
import { useAppTranslation } from "@src/i18n/TranslationContext"
import { useExtensionState } from "@src/context/ExtensionStateContext"
import { useSelectedModel } from "@src/components/ui/hooks/useSelectedModel"
import RooHero from "@src/components/welcome/RooHero"
import RooTips from "@src/components/welcome/RooTips"
import { StandardTooltip } from "@src/components/ui"

import TelemetryBanner from "../common/TelemetryBanner"
import VersionIndicator from "../common/VersionIndicator"
import { useTaskSearch } from "../history/useTaskSearch"
import HistoryPreview from "../history/HistoryPreview"
import Announcement from "./Announcement"
import BrowserSessionRow from "./BrowserSessionRow"
import ChatRow from "./ChatRow"
import ChatTextArea from "./ChatTextArea"
import TaskHeader from "./TaskHeader"
import AutoApproveMenu from "./AutoApproveMenu"
import SystemPromptWarning from "./SystemPromptWarning"
import ProfileViolationWarning from "./ProfileViolationWarning"
import { CheckpointWarning } from "./CheckpointWarning"
import { getLatestTodo } from "@roo/todo"

export interface ChatViewProps {
	isHidden: boolean
	showAnnouncement: boolean
	hideAnnouncement: () => void
}

export interface ChatViewRef {
	acceptInput: () => void
}

export const MAX_IMAGES_PER_MESSAGE = 20 // Anthropic limits to 20 images

const isMac = navigator.platform.toUpperCase().indexOf("MAC") >= 0

const ChatViewComponent: React.ForwardRefRenderFunction<ChatViewRef, ChatViewProps> = (
	{ isHidden, showAnnouncement, hideAnnouncement },
	ref,
) => {
	const isMountedRef = useRef(true)
	const [audioBaseUri] = useState(() => {
		const w = window as any
		return w.AUDIO_BASE_URI || ""
	})
	const { t } = useAppTranslation()
	const { t: tSettings } = useTranslation("settings")
	const modeShortcutText = `${isMac ? "⌘" : "Ctrl"} + . ${t("chat:forNextMode")}, ${isMac ? "⌘" : "Ctrl"} + Shift + . ${t("chat:forPreviousMode")}`
	const {
		clineMessages: messages,
		currentTaskItem,
		taskHistory,
		apiConfiguration,
		organizationAllowList,
		mcpServers,
		alwaysAllowBrowser,
		alwaysAllowReadOnly,
		alwaysAllowReadOnlyOutsideWorkspace,
		alwaysAllowWrite,
		alwaysAllowWriteOutsideWorkspace,
		alwaysAllowWriteProtected,
		alwaysAllowExecute,
		alwaysAllowMcp,
		allowedCommands,
		deniedCommands,
		writeDelayMs,
		followupAutoApproveTimeoutMs,
		mode,
		setMode,
		autoApprovalEnabled,
		alwaysAllowModeSwitch,
		alwaysAllowSubtasks,
		alwaysAllowFollowupQuestions,
		alwaysAllowUpdateTodoList,
		customModes,
		telemetrySetting,
		hasSystemPromptOverride,
		historyPreviewCollapsed, // Added historyPreviewCollapsed
		soundEnabled,
		soundVolume,
	} = useExtensionState()

	const messagesRef = useRef(messages)
	useEffect(() => {
		messagesRef.current = messages
	}, [messages])

	const { tasks } = useTaskSearch()

	// Initialize expanded state based on the persisted setting (default to expanded if undefined)
	const [isExpanded, setIsExpanded] = useState(
		historyPreviewCollapsed === undefined ? true : !historyPreviewCollapsed,
	)
	const [showTaskHeader, setShowTaskHeader] = useState(true)

	const toggleExpanded = useCallback(() => {
		const newState = !isExpanded
		setIsExpanded(newState)
		// Send message to extension to persist the new collapsed state
		vscode.postMessage({ type: "setHistoryPreviewCollapsed", bool: !newState })
	}, [isExpanded])

	// Leaving this less safe version here since if the first message is not a
	// task, then the extension is in a bad state and needs to be debugged (see
	// Cline.abort).
	const task = useMemo(() => messages.at(0), [messages])

	const latestTodos = useMemo(() => {
		return getLatestTodo(messages)
	}, [messages])

	const modifiedMessages = useMemo(() => combineApiRequests(combineCommandSequences(messages.slice(1))), [messages])

	// Has to be after api_req_finished are all reduced into api_req_started messages.
	const apiMetrics = useMemo(() => getApiMetrics(modifiedMessages), [modifiedMessages])

	const [inputValue, setInputValue] = useState("")
	const textAreaRef = useRef<HTMLTextAreaElement>(null)
	const [sendingDisabled, setSendingDisabled] = useState(false)
	const [selectedImages, setSelectedImages] = useState<string[]>([])

	// we need to hold on to the ask because useEffect > lastMessage will always let us know when an ask comes in and handle it, but by the time handleMessage is called, the last message might not be the ask anymore (it could be a say that followed)
	const [clineAsk, setClineAsk] = useState<ClineAsk | undefined>(undefined)
	const [enableButtons, setEnableButtons] = useState<boolean>(false)
	const [primaryButtonText, setPrimaryButtonText] = useState<string | undefined>(undefined)
	const [secondaryButtonText, setSecondaryButtonText] = useState<string | undefined>(undefined)
	const [didClickCancel, setDidClickCancel] = useState(false)
	const virtuosoRef = useRef<VirtuosoHandle>(null)
	const [expandedRows, setExpandedRows] = useState<Record<number, boolean>>({})
	const prevExpandedRowsRef = useRef<Record<number, boolean>>()
	const scrollContainerRef = useRef<HTMLDivElement>(null)
	const disableAutoScrollRef = useRef(false)
	const [showScrollToBottom, setShowScrollToBottom] = useState(false)
	const [isAtBottom, setIsAtBottom] = useState(false)
	const lastTtsRef = useRef<string>("")
	const [wasStreaming, setWasStreaming] = useState<boolean>(false)
	const [showCheckpointWarning, setShowCheckpointWarning] = useState<boolean>(false)
	const [isCondensing, setIsCondensing] = useState<boolean>(false)
	const [showAnnouncementModal, setShowAnnouncementModal] = useState(false)
	const everVisibleMessagesTsRef = useRef<LRUCache<number, boolean>>(
		new LRUCache({
			max: 250,
			ttl: 1000 * 60 * 15, // 15 minutes TTL for long-running tasks
		}),
	)
	const autoApproveTimeoutRef = useRef<NodeJS.Timeout | null>(null)
	const userRespondedRef = useRef<boolean>(false)
	const [currentFollowUpTs, setCurrentFollowUpTs] = useState<number | null>(null)

	const clineAskRef = useRef(clineAsk)
	useEffect(() => {
		clineAskRef.current = clineAsk
	}, [clineAsk])

	useEffect(() => {
		isMountedRef.current = true
		return () => {
			isMountedRef.current = false
		}
	}, [])

	const isProfileDisabled = useMemo(
		() => !!apiConfiguration && !ProfileValidator.isProfileAllowed(apiConfiguration, organizationAllowList),
		[apiConfiguration, organizationAllowList],
	)

	// UI layout depends on the last 2 messages
	// (since it relies on the content of these messages, we are deep comparing. i.e. the button state after hitting button sets enableButtons to false, and this effect otherwise would have to true again even if messages didn't change
	const lastMessage = useMemo(() => messages.at(-1), [messages])
	const secondLastMessage = useMemo(() => messages.at(-2), [messages])

	// Setup sound hooks with use-sound
	const volume = typeof soundVolume === "number" ? soundVolume : 0.5
	const soundConfig = {
		volume,
		// useSound expects 'disabled' property, not 'soundEnabled'
		soundEnabled,
	}

	const getAudioUrl = (path: string) => {
		return `${audioBaseUri}/${path}`
	}

	// Use the getAudioUrl helper function
	const [playNotification] = useSound(getAudioUrl("notification.wav"), soundConfig)
	const [playCelebration] = useSound(getAudioUrl("celebration.wav"), soundConfig)
	const [playProgressLoop] = useSound(getAudioUrl("progress_loop.wav"), soundConfig)

	function playSound(audioType: AudioType) {
		// Play the appropriate sound based on type
		// The disabled state is handled by the useSound hook configuration
		switch (audioType) {
			case "notification":
				playNotification()
				break
			case "celebration":
				playCelebration()
				break
			case "progress_loop":
				playProgressLoop()
				break
			default:
				console.warn(`Unknown audio type: ${audioType}`)
		}
	}

	function playTts(text: string) {
		vscode.postMessage({ type: "playTts", text })
	}

	useDeepCompareEffect(() => {
		// if last message is an ask, show user ask UI
		// if user finished a task, then start a new task with a new conversation history since in this moment that the extension is waiting for user response, the user could close the extension and the conversation history would be lost.
		// basically as long as a task is active, the conversation history will be persisted
		if (lastMessage) {
			switch (lastMessage.type) {
				case "ask":
					// Reset user response flag when a new ask arrives to allow auto-approval
					userRespondedRef.current = false
					const isPartial = lastMessage.partial === true
					switch (lastMessage.ask) {
						case "api_req_failed":
							playSound("progress_loop")
							setSendingDisabled(true)
							setClineAsk("api_req_failed")
							setEnableButtons(true)
							setPrimaryButtonText(t("chat:retry.title"))
							setSecondaryButtonText(t("chat:startNewTask.title"))
							break
						case "mistake_limit_reached":
							playSound("progress_loop")
							setSendingDisabled(false)
							setClineAsk("mistake_limit_reached")
							setEnableButtons(true)
							setPrimaryButtonText(t("chat:proceedAnyways.title"))
							setSecondaryButtonText(t("chat:startNewTask.title"))
							break
						case "followup":
							if (!isPartial) {
								playSound("notification")
							}
							setSendingDisabled(isPartial)
							setClineAsk("followup")
							// setting enable buttons to `false` would trigger a focus grab when
							// the text area is enabled which is undesirable.
							// We have no buttons for this tool, so no problem having them "enabled"
							// to workaround this issue.  See #1358.
							setEnableButtons(true)
							setPrimaryButtonText(undefined)
							setSecondaryButtonText(undefined)
							break
						case "tool":
							if (!isAutoApproved(lastMessage) && !isPartial) {
								playSound("notification")
							}
							setSendingDisabled(isPartial)
							setClineAsk("tool")
							setEnableButtons(!isPartial)
							const tool = JSON.parse(lastMessage.text || "{}") as ClineSayTool
							switch (tool.tool) {
								case "editedExistingFile":
								case "appliedDiff":
								case "newFileCreated":
								case "insertContent":
									setPrimaryButtonText(t("chat:save.title"))
									setSecondaryButtonText(t("chat:reject.title"))
									break
								case "finishTask":
									setPrimaryButtonText(t("chat:completeSubtaskAndReturn"))
									setSecondaryButtonText(undefined)
									break
								case "readFile":
									if (tool.batchFiles && Array.isArray(tool.batchFiles)) {
										setPrimaryButtonText(t("chat:read-batch.approve.title"))
										setSecondaryButtonText(t("chat:read-batch.deny.title"))
									} else {
										setPrimaryButtonText(t("chat:approve.title"))
										setSecondaryButtonText(t("chat:reject.title"))
									}
									break
								default:
									setPrimaryButtonText(t("chat:approve.title"))
									setSecondaryButtonText(t("chat:reject.title"))
									break
							}
							break
						case "browser_action_launch":
							if (!isAutoApproved(lastMessage) && !isPartial) {
								playSound("notification")
							}
							setSendingDisabled(isPartial)
							setClineAsk("browser_action_launch")
							setEnableButtons(!isPartial)
							setPrimaryButtonText(t("chat:approve.title"))
							setSecondaryButtonText(t("chat:reject.title"))
							break
						case "command":
							if (!isAutoApproved(lastMessage) && !isPartial) {
								playSound("notification")
							}
							setSendingDisabled(isPartial)
							setClineAsk("command")
							setEnableButtons(!isPartial)
							setPrimaryButtonText(t("chat:runCommand.title"))
							setSecondaryButtonText(t("chat:reject.title"))
							break
						case "command_output":
							setSendingDisabled(false)
							setClineAsk("command_output")
							setEnableButtons(true)
							setPrimaryButtonText(t("chat:proceedWhileRunning.title"))
							setSecondaryButtonText(t("chat:killCommand.title"))
							break
						case "use_mcp_server":
							if (!isAutoApproved(lastMessage) && !isPartial) {
								playSound("notification")
							}
							setSendingDisabled(isPartial)
							setClineAsk("use_mcp_server")
							setEnableButtons(!isPartial)
							setPrimaryButtonText(t("chat:approve.title"))
							setSecondaryButtonText(t("chat:reject.title"))
							break
						case "completion_result":
							// extension waiting for feedback. but we can just present a new task button
							if (!isPartial) {
								playSound("celebration")
							}
							setSendingDisabled(isPartial)
							setClineAsk("completion_result")
							setEnableButtons(!isPartial)
							setPrimaryButtonText(t("chat:startNewTask.title"))
							setSecondaryButtonText(undefined)
							break
						case "resume_task":
							setSendingDisabled(false)
							setClineAsk("resume_task")
							setEnableButtons(true)
							setPrimaryButtonText(t("chat:resumeTask.title"))
							setSecondaryButtonText(t("chat:terminate.title"))
							setDidClickCancel(false) // special case where we reset the cancel button state
							break
						case "resume_completed_task":
							setSendingDisabled(false)
							setClineAsk("resume_completed_task")
							setEnableButtons(true)
							setPrimaryButtonText(t("chat:startNewTask.title"))
							setSecondaryButtonText(undefined)
							setDidClickCancel(false)
							break
					}
					break
				case "say":
					// Don't want to reset since there could be a "say" after
					// an "ask" while ask is waiting for response.
					switch (lastMessage.say) {
						case "api_req_retry_delayed":
							setSendingDisabled(true)
							break
						case "api_req_started":
							if (secondLastMessage?.ask === "command_output") {
								setSendingDisabled(true)
								setSelectedImages([])
								setClineAsk(undefined)
								setEnableButtons(false)
							}
							break
						case "api_req_finished":
						case "error":
						case "text":
						case "browser_action":
						case "browser_action_result":
						case "command_output":
						case "mcp_server_request_started":
						case "mcp_server_response":
						case "completion_result":
							break
					}
					break
			}
		}
	}, [lastMessage, secondLastMessage])

	useEffect(() => {
		if (messages.length === 0) {
			setSendingDisabled(false)
			setClineAsk(undefined)
			setEnableButtons(false)
			setPrimaryButtonText(undefined)
			setSecondaryButtonText(undefined)
		}
	}, [messages.length])

	useEffect(() => {
		setExpandedRows({})
		everVisibleMessagesTsRef.current.clear() // Clear for new task
		setCurrentFollowUpTs(null) // Clear follow-up answered state for new task

		// Clear any pending auto-approval timeout from previous task
		if (autoApproveTimeoutRef.current) {
			clearTimeout(autoApproveTimeoutRef.current)
			autoApproveTimeoutRef.current = null
		}
		// Reset user response flag for new task
		userRespondedRef.current = false
	}, [task?.ts])

	useEffect(() => {
		if (isHidden) {
			everVisibleMessagesTsRef.current.clear()
		}
	}, [isHidden])

	useEffect(() => () => everVisibleMessagesTsRef.current.clear(), [])

	useEffect(() => {
		const prev = prevExpandedRowsRef.current
		let wasAnyRowExpandedByUser = false
		if (prev) {
			// Check if any row transitioned from false/undefined to true
			for (const [tsKey, isExpanded] of Object.entries(expandedRows)) {
				const ts = Number(tsKey)
				if (isExpanded && !(prev[ts] ?? false)) {
					wasAnyRowExpandedByUser = true
					break
				}
			}
		}

		if (wasAnyRowExpandedByUser) {
			disableAutoScrollRef.current = true
		}
		prevExpandedRowsRef.current = expandedRows // Store current state for next comparison
	}, [expandedRows])

	const isStreaming = useMemo(() => {
		// Checking clineAsk isn't enough since messages effect may be called
		// again for a tool for example, set clineAsk to its value, and if the
		// next message is not an ask then it doesn't reset. This is likely due
		// to how much more often we're updating messages as compared to before,
		// and should be resolved with optimizations as it's likely a rendering
		// bug. But as a final guard for now, the cancel button will show if the
		// last message is not an ask.
		const isLastAsk = !!modifiedMessages.at(-1)?.ask

		const isToolCurrentlyAsking =
			isLastAsk && clineAsk !== undefined && enableButtons && primaryButtonText !== undefined

		if (isToolCurrentlyAsking) {
			return false
		}

		const isLastMessagePartial = modifiedMessages.at(-1)?.partial === true

		if (isLastMessagePartial) {
			return true
		} else {
			const lastApiReqStarted = findLast(modifiedMessages, (message) => message.say === "api_req_started")

			if (
				lastApiReqStarted &&
				lastApiReqStarted.text !== null &&
				lastApiReqStarted.text !== undefined &&
				lastApiReqStarted.say === "api_req_started"
			) {
				const cost = JSON.parse(lastApiReqStarted.text).cost

				if (cost === undefined) {
					return true // API request has not finished yet.
				}
			}
		}

		return false
	}, [modifiedMessages, clineAsk, enableButtons, primaryButtonText])

	const markFollowUpAsAnswered = useCallback(() => {
		const lastFollowUpMessage = messagesRef.current.findLast((msg) => msg.ask === "followup")
		if (lastFollowUpMessage) {
			setCurrentFollowUpTs(lastFollowUpMessage.ts)
		}
	}, [])

	const handleChatReset = useCallback(() => {
		// Clear any pending auto-approval timeout
		if (autoApproveTimeoutRef.current) {
			clearTimeout(autoApproveTimeoutRef.current)
			autoApproveTimeoutRef.current = null
		}
		// Reset user response flag for new message
		userRespondedRef.current = false

		// Only reset message-specific state, preserving mode.
		setInputValue("")
		setSendingDisabled(true)
		setSelectedImages([])
		setClineAsk(undefined)
		setEnableButtons(false)
		// Do not reset mode here as it should persist.
		// setPrimaryButtonText(undefined)
		// setSecondaryButtonText(undefined)
		disableAutoScrollRef.current = false
	}, [])

	const handleSendMessage = useCallback(
		(text: string, images: string[]) => {
			text = text.trim()

			if (text || images.length > 0) {
				// Mark that user has responded - this prevents any pending auto-approvals
				userRespondedRef.current = true

				if (messagesRef.current.length === 0) {
					vscode.postMessage({ type: "newTask", text, images })
				} else if (clineAskRef.current) {
					if (clineAskRef.current === "followup") {
						markFollowUpAsAnswered()
					}

					// Use clineAskRef.current
					switch (
						clineAskRef.current // Use clineAskRef.current
					) {
						case "followup":
						case "tool":
						case "browser_action_launch":
						case "command": // User can provide feedback to a tool or command use.
						case "command_output": // User can send input to command stdin.
						case "use_mcp_server":
						case "completion_result": // If this happens then the user has feedback for the completion result.
						case "resume_task":
						case "resume_completed_task":
						case "mistake_limit_reached":
							vscode.postMessage({ type: "askResponse", askResponse: "messageResponse", text, images })
							break
						// There is no other case that a textfield should be enabled.
					}
				}

				handleChatReset()
			}
		},
		[handleChatReset, markFollowUpAsAnswered], // messagesRef and clineAskRef are stable
	)

	const handleSetChatBoxMessage = useCallback(
		(text: string, images: string[]) => {
			// Avoid nested template literals by breaking down the logic
			let newValue = text

			if (inputValue !== "") {
				newValue = inputValue + " " + text
			}

			setInputValue(newValue)
			setSelectedImages([...selectedImages, ...images])
		},
		[inputValue, selectedImages],
	)

	const startNewTask = useCallback(() => vscode.postMessage({ type: "clearTask" }), [])

	// This logic depends on the useEffect[messages] above to set clineAsk,
	// after which buttons are shown and we then send an askResponse to the
	// extension.
	const handlePrimaryButtonClick = useCallback(
		(text?: string, images?: string[]) => {
			// Mark that user has responded
			userRespondedRef.current = true

			const trimmedInput = text?.trim()

			switch (clineAsk) {
				case "api_req_failed":
				case "command":
				case "tool":
				case "browser_action_launch":
				case "use_mcp_server":
				case "resume_task":
				case "mistake_limit_reached":
					// Only send text/images if they exist
					if (trimmedInput || (images && images.length > 0)) {
						vscode.postMessage({
							type: "askResponse",
							askResponse: "yesButtonClicked",
							text: trimmedInput,
							images: images,
						})
					} else {
						vscode.postMessage({ type: "askResponse", askResponse: "yesButtonClicked" })
					}
					// Clear input state after sending
					setInputValue("")
					setSelectedImages([])
					break
				case "completion_result":
				case "resume_completed_task":
					// Waiting for feedback, but we can just present a new task button
					startNewTask()
					break
				case "command_output":
					vscode.postMessage({ type: "terminalOperation", terminalOperation: "continue" })
					break
			}

			setSendingDisabled(true)
			setClineAsk(undefined)
			setEnableButtons(false)
		},
		[clineAsk, startNewTask],
	)

	const handleSecondaryButtonClick = useCallback(
		(text?: string, images?: string[]) => {
			// Mark that user has responded
			userRespondedRef.current = true

			const trimmedInput = text?.trim()

			if (isStreaming) {
				vscode.postMessage({ type: "cancelTask" })
				setDidClickCancel(true)
				return
			}

			switch (clineAsk) {
				case "api_req_failed":
				case "mistake_limit_reached":
				case "resume_task":
					startNewTask()
					break
				case "command":
				case "tool":
				case "browser_action_launch":
				case "use_mcp_server":
					// Only send text/images if they exist
					if (trimmedInput || (images && images.length > 0)) {
						vscode.postMessage({
							type: "askResponse",
							askResponse: "noButtonClicked",
							text: trimmedInput,
							images: images,
						})
					} else {
						// Responds to the API with a "This operation failed" and lets it try again
						vscode.postMessage({ type: "askResponse", askResponse: "noButtonClicked" })
					}
					// Clear input state after sending
					setInputValue("")
					setSelectedImages([])
					break
				case "command_output":
					vscode.postMessage({ type: "terminalOperation", terminalOperation: "abort" })
					break
			}
			setSendingDisabled(true)
			setClineAsk(undefined)
			setEnableButtons(false)
		},
		[clineAsk, startNewTask, isStreaming],
	)

	const handleTaskCloseButtonClick = useCallback(() => startNewTask(), [startNewTask])

	const { info: model } = useSelectedModel(apiConfiguration)

	const selectImages = useCallback(() => vscode.postMessage({ type: "selectImages" }), [])

	const shouldDisableImages =
		!model?.supportsImages || sendingDisabled || selectedImages.length >= MAX_IMAGES_PER_MESSAGE

	const handleMessage = useCallback(
		(e: MessageEvent) => {
			const message: ExtensionMessage = e.data

			switch (message.type) {
				case "action":
					switch (message.action!) {
						case "didBecomeVisible":
							if (!isHidden && !sendingDisabled && !enableButtons) {
								textAreaRef.current?.focus()
							}
							break
						case "focusInput":
							textAreaRef.current?.focus()
							break
						case "toggleTaskHeader":
							setShowTaskHeader(prev => !prev)
							break
					}
					break
				case "selectedImages":
					const newImages = message.images ?? []
					if (newImages.length > 0) {
						setSelectedImages((prevImages) =>
							[...prevImages, ...newImages].slice(0, MAX_IMAGES_PER_MESSAGE),
						)
					}
					break
				case "invoke":
					switch (message.invoke!) {
						case "newChat":
							handleChatReset()
							break
						case "sendMessage":
							handleSendMessage(message.text ?? "", message.images ?? [])
							break
						case "setChatBoxMessage":
							handleSetChatBoxMessage(message.text ?? "", message.images ?? [])
							break
						case "primaryButtonClick":
							handlePrimaryButtonClick(message.text ?? "", message.images ?? [])
							break
						case "secondaryButtonClick":
							handleSecondaryButtonClick(message.text ?? "", message.images ?? [])
							break
					}
					break
				case "condenseTaskContextResponse":
					if (message.text && message.text === currentTaskItem?.id) {
						if (isCondensing && sendingDisabled) {
							setSendingDisabled(false)
						}
						setIsCondensing(false)
					}
					break
			}
			// textAreaRef.current is not explicitly required here since React
			// guarantees that ref will be stable across re-renders, and we're
			// not using its value but its reference.
		},
		[
			isCondensing,
			isHidden,
			sendingDisabled,
			enableButtons,
			currentTaskItem,
			handleChatReset,
			handleSendMessage,
			handleSetChatBoxMessage,
			handlePrimaryButtonClick,
			handleSecondaryButtonClick,
		],
	)

	useEvent("message", handleMessage)

	// NOTE: the VSCode window needs to be focused for this to work.
	useMount(() => textAreaRef.current?.focus())

	useDebounceEffect(
		() => {
			if (!isHidden && !sendingDisabled && !enableButtons) {
				textAreaRef.current?.focus()
			}
		},
		50,
		[isHidden, sendingDisabled, enableButtons],
	)

	const visibleMessages = useMemo(() => {
		const newVisibleMessages = modifiedMessages.filter((message) => {
			if (everVisibleMessagesTsRef.current.has(message.ts)) {
				// If it was ever visible, and it's not one of the types that should always be hidden once processed, keep it.
				// This helps prevent flickering for messages like 'api_req_retry_delayed' if they are no longer the absolute last.
				const alwaysHiddenOnceProcessedAsk: ClineAsk[] = [
					"api_req_failed",
					"resume_task",
					"resume_completed_task",
				]
				const alwaysHiddenOnceProcessedSay = [
					"api_req_finished",
					"api_req_retried",
					"api_req_deleted",
					"mcp_server_request_started",
				]
				if (message.ask && alwaysHiddenOnceProcessedAsk.includes(message.ask)) return false
				if (message.say && alwaysHiddenOnceProcessedSay.includes(message.say)) return false
				// Also, re-evaluate empty text messages if they were previously visible but now empty (e.g. partial stream ended)
				if (message.say === "text" && (message.text ?? "") === "" && (message.images?.length ?? 0) === 0) {
					return false
				}
				return true
			}

			// Original filter logic
			switch (message.ask) {
				case "completion_result":
					if (message.text === "") return false
					break
				case "api_req_failed":
				case "resume_task":
				case "resume_completed_task":
					return false
			}
			switch (message.say) {
				case "api_req_finished":
				case "api_req_retried":
				case "api_req_deleted":
					return false
				case "api_req_retry_delayed":
					const last1 = modifiedMessages.at(-1)
					const last2 = modifiedMessages.at(-2)
					if (last1?.ask === "resume_task" && last2 === message) {
						// This specific sequence should be visible
					} else if (message !== last1) {
						// If not the specific sequence above, and not the last message, hide it.
						return false
					}
					break
				case "text":
					if ((message.text ?? "") === "" && (message.images?.length ?? 0) === 0) return false
					break
				case "mcp_server_request_started":
					return false
			}
			return true
		})

		// Update the set of ever-visible messages (LRUCache automatically handles cleanup)
		newVisibleMessages.forEach((msg) => everVisibleMessagesTsRef.current.set(msg.ts, true))

		return newVisibleMessages
	}, [modifiedMessages])

	const isReadOnlyToolAction = useCallback((message: ClineMessage | undefined) => {
		if (message?.type === "ask") {
			if (!message.text) {
				return true
			}

			const tool = JSON.parse(message.text)

			return [
				"readFile",
				"listFiles",
				"listFilesTopLevel",
				"listFilesRecursive",
				"listCodeDefinitionNames",
				"searchFiles",
				"codebaseSearch",
			].includes(tool.tool)
		}

		return false
	}, [])

	const isWriteToolAction = useCallback((message: ClineMessage | undefined) => {
		if (message?.type === "ask") {
			if (!message.text) {
				return true
			}

			const tool = JSON.parse(message.text)

			return [
				"editedExistingFile",
				"appliedDiff",
				"newFileCreated",
				"searchAndReplace",
				"insertContent",
			].includes(tool.tool)
		}

		return false
	}, [])

	const isMcpToolAlwaysAllowed = useCallback(
		(message: ClineMessage | undefined) => {
			if (message?.type === "ask" && message.ask === "use_mcp_server") {
				if (!message.text) {
					return true
				}

				const mcpServerUse = JSON.parse(message.text) as { type: string; serverName: string; toolName: string }

				if (mcpServerUse.type === "use_mcp_tool") {
					const server = mcpServers?.find((s: McpServer) => s.name === mcpServerUse.serverName)
					const tool = server?.tools?.find((t: McpTool) => t.name === mcpServerUse.toolName)
					return tool?.alwaysAllow || false
				}
			}

			return false
		},
		[mcpServers],
	)

	// Get the command decision using unified validation logic
	const getCommandDecisionForMessage = useCallback(
		(message: ClineMessage | undefined): CommandDecision => {
			if (message?.type !== "ask") return "ask_user"
			return getCommandDecision(message.text || "", allowedCommands || [], deniedCommands || [])
		},
		[allowedCommands, deniedCommands],
	)

	// Check if a command message should be auto-approved.
	const isAllowedCommand = useCallback(
		(message: ClineMessage | undefined): boolean => {
			return getCommandDecisionForMessage(message) === "auto_approve"
		},
		[getCommandDecisionForMessage],
	)

	// Check if a command message should be auto-denied.
	const isDeniedCommand = useCallback(
		(message: ClineMessage | undefined): boolean => {
			return getCommandDecisionForMessage(message) === "auto_deny"
		},
		[getCommandDecisionForMessage],
	)

	// Helper function to get the denied prefix for a command
	const getDeniedPrefix = useCallback(
		(command: string): string | null => {
			if (!command || !deniedCommands?.length) return null

			// Parse the command into sub-commands and check each one
			const subCommands = parseCommand(command)
			for (const cmd of subCommands) {
				const deniedMatch = findLongestPrefixMatch(cmd, deniedCommands)
				if (deniedMatch) {
					return deniedMatch
				}
			}
			return null
		},
		[deniedCommands],
	)

	const isAutoApproved = useCallback(
		(message: ClineMessage | undefined) => {
			if (!autoApprovalEnabled || !message || message.type !== "ask") {
				return false
			}

			if (message.ask === "followup") {
				return alwaysAllowFollowupQuestions
			}

			if (message.ask === "browser_action_launch") {
				return alwaysAllowBrowser
			}

			if (message.ask === "use_mcp_server") {
				return alwaysAllowMcp && isMcpToolAlwaysAllowed(message)
			}

			if (message.ask === "command") {
				return alwaysAllowExecute && isAllowedCommand(message)
			}

			// For read/write operations, check if it's outside workspace and if
			// we have permission for that.
			if (message.ask === "tool") {
				let tool: any = {}

				try {
					tool = JSON.parse(message.text || "{}")
				} catch (error) {
					console.error("Failed to parse tool:", error)
				}

				if (!tool) {
					return false
				}

				if (tool?.tool === "updateTodoList") {
					return alwaysAllowUpdateTodoList
				}

				if (tool?.tool === "fetchInstructions") {
					if (tool.content === "create_mode") {
						return alwaysAllowModeSwitch
					}

					if (tool.content === "create_mcp_server") {
						return alwaysAllowMcp
					}
				}

				if (tool?.tool === "switchMode") {
					return alwaysAllowModeSwitch
				}

				if (["newTask", "finishTask"].includes(tool?.tool)) {
					return alwaysAllowSubtasks
				}

				const isOutsideWorkspace = !!tool.isOutsideWorkspace
				const isProtected = message.isProtected

				if (isReadOnlyToolAction(message)) {
					return alwaysAllowReadOnly && (!isOutsideWorkspace || alwaysAllowReadOnlyOutsideWorkspace)
				}

				if (isWriteToolAction(message)) {
					return (
						alwaysAllowWrite &&
						(!isOutsideWorkspace || alwaysAllowWriteOutsideWorkspace) &&
						(!isProtected || alwaysAllowWriteProtected)
					)
				}
			}

			return false
		},
		[
			autoApprovalEnabled,
			alwaysAllowBrowser,
			alwaysAllowReadOnly,
			alwaysAllowReadOnlyOutsideWorkspace,
			isReadOnlyToolAction,
			alwaysAllowWrite,
			alwaysAllowWriteOutsideWorkspace,
			alwaysAllowWriteProtected,
			isWriteToolAction,
			alwaysAllowExecute,
			isAllowedCommand,
			alwaysAllowMcp,
			isMcpToolAlwaysAllowed,
			alwaysAllowModeSwitch,
			alwaysAllowFollowupQuestions,
			alwaysAllowSubtasks,
			alwaysAllowUpdateTodoList,
		],
	)

	useEffect(() => {
		// This ensures the first message is not read, future user messages are
		// labeled as `user_feedback`.
		if (lastMessage && messages.length > 1) {
			if (
				lastMessage.text && // has text
				(lastMessage.say === "text" || lastMessage.say === "completion_result") && // is a text message
				!lastMessage.partial && // not a partial message
				!lastMessage.text.startsWith("{") // not a json object
			) {
				let text = lastMessage?.text || ""
				const mermaidRegex = /```mermaid[\s\S]*?```/g
				// remove mermaid diagrams from text
				text = text.replace(mermaidRegex, "")
				// remove markdown from text
				text = removeMd(text)

				// ensure message is not a duplicate of last read message
				if (text !== lastTtsRef.current) {
					try {
						playTts(text)
						lastTtsRef.current = text
					} catch (error) {
						console.error("Failed to execute text-to-speech:", error)
					}
				}
			}
		}

		// Update previous value.
		setWasStreaming(isStreaming)
	}, [isStreaming, lastMessage, wasStreaming, isAutoApproved, messages.length])

	const isBrowserSessionMessage = (message: ClineMessage): boolean => {
		// Which of visible messages are browser session messages, see above.
		if (message.type === "ask") {
			return ["browser_action_launch"].includes(message.ask!)
		}

		if (message.type === "say") {
			return ["api_req_started", "text", "browser_action", "browser_action_result"].includes(message.say!)
		}

		return false
	}

	const groupedMessages = useMemo(() => {
		const result: (ClineMessage | ClineMessage[])[] = []
		let currentGroup: ClineMessage[] = []
		let isInBrowserSession = false

		const endBrowserSession = () => {
			if (currentGroup.length > 0) {
				result.push([...currentGroup])
				currentGroup = []
				isInBrowserSession = false
			}
		}

		visibleMessages.forEach((message) => {
			if (message.ask === "browser_action_launch") {
				// Complete existing browser session if any.
				endBrowserSession()
				// Start new.
				isInBrowserSession = true
				currentGroup.push(message)
			} else if (isInBrowserSession) {
				// End session if `api_req_started` is cancelled.

				if (message.say === "api_req_started") {
					// Get last `api_req_started` in currentGroup to check if
					// it's cancelled. If it is then this api req is not part
					// of the current browser session.
					const lastApiReqStarted = [...currentGroup].reverse().find((m) => m.say === "api_req_started")

					if (lastApiReqStarted?.text !== null && lastApiReqStarted?.text !== undefined) {
						const info = JSON.parse(lastApiReqStarted.text)
						const isCancelled = info.cancelReason !== null && info.cancelReason !== undefined

						if (isCancelled) {
							endBrowserSession()
							result.push(message)
							return
						}
					}
				}

				if (isBrowserSessionMessage(message)) {
					currentGroup.push(message)

					// Check if this is a close action
					if (message.say === "browser_action") {
						const browserAction = JSON.parse(message.text || "{}") as ClineSayBrowserAction
						if (browserAction.action === "close") {
							endBrowserSession()
						}
					}
				} else {
					// complete existing browser session if any
					endBrowserSession()
					result.push(message)
				}
			} else {
				result.push(message)
			}
		})

		// Handle case where browser session is the last group
		if (currentGroup.length > 0) {
			result.push([...currentGroup])
		}

		if (isCondensing) {
			// Show indicator after clicking condense button
			result.push({
				type: "say",
				say: "condense_context",
				ts: Date.now(),
				partial: true,
			})
		}

		return result
	}, [isCondensing, visibleMessages])

	// scrolling

	const scrollToBottomSmooth = useMemo(
		() =>
			debounce(() => virtuosoRef.current?.scrollTo({ top: Number.MAX_SAFE_INTEGER, behavior: "smooth" }), 10, {
				immediate: true,
			}),
		[],
	)

	useEffect(() => {
		return () => {
			if (scrollToBottomSmooth && typeof (scrollToBottomSmooth as any).cancel === "function") {
				;(scrollToBottomSmooth as any).cancel()
			}
		}
	}, [scrollToBottomSmooth])

	const scrollToBottomAuto = useCallback(() => {
		virtuosoRef.current?.scrollTo({
			top: Number.MAX_SAFE_INTEGER,
			behavior: "auto", // Instant causes crash.
		})
	}, [])

	const handleSetExpandedRow = useCallback(
		(ts: number, expand?: boolean) => {
			setExpandedRows((prev) => ({ ...prev, [ts]: expand === undefined ? !prev[ts] : expand }))
		},
		[setExpandedRows], // setExpandedRows is stable
	)

	// Scroll when user toggles certain rows.
	const toggleRowExpansion = useCallback(
		(ts: number) => {
			handleSetExpandedRow(ts)
			// The logic to set disableAutoScrollRef.current = true on expansion
			// is now handled by the useEffect hook that observes expandedRows.
		},
		[handleSetExpandedRow],
	)

	const handleRowHeightChange = useCallback(
		(isTaller: boolean) => {
			if (!disableAutoScrollRef.current) {
				if (isTaller) {
					scrollToBottomSmooth()
				} else {
					setTimeout(() => scrollToBottomAuto(), 0)
				}
			}
		},
		[scrollToBottomSmooth, scrollToBottomAuto],
	)

	useEffect(() => {
		let timer: NodeJS.Timeout | undefined
		if (!disableAutoScrollRef.current) {
			timer = setTimeout(() => scrollToBottomSmooth(), 50)
		}
		return () => {
			if (timer) {
				clearTimeout(timer)
			}
		}
	}, [groupedMessages.length, scrollToBottomSmooth])

	const handleWheel = useCallback((event: Event) => {
		const wheelEvent = event as WheelEvent

		if (wheelEvent.deltaY && wheelEvent.deltaY < 0) {
			if (scrollContainerRef.current?.contains(wheelEvent.target as Node)) {
				// User scrolled up
				disableAutoScrollRef.current = true
			}
		}
	}, [])

	useEvent("wheel", handleWheel, window, { passive: true }) // passive improves scrolling performance

	// Effect to handle showing the checkpoint warning after a delay
	useEffect(() => {
		// Only show the warning when there's a task but no visible messages yet
		if (task && modifiedMessages.length === 0 && !isStreaming && !isHidden) {
			const timer = setTimeout(() => {
				setShowCheckpointWarning(true)
			}, 5000) // 5 seconds

			return () => clearTimeout(timer)
		} else {
			setShowCheckpointWarning(false)
		}
	}, [task, modifiedMessages.length, isStreaming, isHidden])

	// Effect to hide the checkpoint warning when messages appear
	useEffect(() => {
		if (modifiedMessages.length > 0 || isStreaming || isHidden) {
			setShowCheckpointWarning(false)
		}
	}, [modifiedMessages.length, isStreaming, isHidden])

	const placeholderText = task ? t("chat:typeMessage") : t("chat:typeTask")

	// Function to switch to a specific mode
	const switchToMode = useCallback(
		(modeSlug: string): void => {
			// Update local state and notify extension to sync mode change
			setMode(modeSlug)

			// Send the mode switch message
			vscode.postMessage({
				type: "mode",
				text: modeSlug,
			})
		},
		[setMode],
	)

	const handleSuggestionClickInRow = useCallback(
		(suggestion: SuggestionItem, event?: React.MouseEvent) => {
			// Mark that user has responded if this is a manual click (not auto-approval)
			if (event) {
				userRespondedRef.current = true
			}

			// Mark the current follow-up question as answered when a suggestion is clicked
			if (clineAsk === "followup" && !event?.shiftKey) {
				markFollowUpAsAnswered()
			}

			// Check if we need to switch modes
			if (suggestion.mode) {
				// Only switch modes if it's a manual click (event exists) or auto-approval is allowed
				const isManualClick = !!event
				if (isManualClick || alwaysAllowModeSwitch) {
					// Switch mode without waiting
					switchToMode(suggestion.mode)
				}
			}

			if (event?.shiftKey) {
				// Always append to existing text, don't overwrite
				setInputValue((currentValue) => {
					return currentValue !== "" ? `${currentValue} \n${suggestion.answer}` : suggestion.answer
				})
			} else {
				handleSendMessage(suggestion.answer, [])
			}
		},
		[handleSendMessage, setInputValue, switchToMode, alwaysAllowModeSwitch, clineAsk, markFollowUpAsAnswered],
	)

	const handleBatchFileResponse = useCallback((response: { [key: string]: boolean }) => {
		// Handle batch file response, e.g., for file uploads
		vscode.postMessage({ type: "askResponse", askResponse: "objectResponse", text: JSON.stringify(response) })
	}, [])

	// Handler for when FollowUpSuggest component unmounts
	const handleFollowUpUnmount = useCallback(() => {
		// Mark that user has responded
		userRespondedRef.current = true
	}, [])

	const itemContent = useCallback(
		(index: number, messageOrGroup: ClineMessage | ClineMessage[]) => {
			// browser session group
			if (Array.isArray(messageOrGroup)) {
				return (
					<BrowserSessionRow
						messages={messageOrGroup}
						isLast={index === groupedMessages.length - 1}
						lastModifiedMessage={modifiedMessages.at(-1)}
						onHeightChange={handleRowHeightChange}
						isStreaming={isStreaming}
						isExpanded={(messageTs: number) => expandedRows[messageTs] ?? false}
						onToggleExpand={(messageTs: number) => {
							setExpandedRows((prev) => ({
								...prev,
								[messageTs]: !prev[messageTs],
							}))
						}}
					/>
				)
			}

			// regular message
			return (
				<ChatRow
					key={messageOrGroup.ts}
					message={messageOrGroup}
					isExpanded={expandedRows[messageOrGroup.ts] || false}
					onToggleExpand={toggleRowExpansion} // This was already stabilized
					lastModifiedMessage={modifiedMessages.at(-1)} // Original direct access
					isLast={index === groupedMessages.length - 1} // Original direct access
					onHeightChange={handleRowHeightChange}
					isStreaming={isStreaming}
					onSuggestionClick={handleSuggestionClickInRow} // This was already stabilized
					onBatchFileResponse={handleBatchFileResponse}
					onFollowUpUnmount={handleFollowUpUnmount}
					isFollowUpAnswered={messageOrGroup.ts === currentFollowUpTs}
					editable={
						messageOrGroup.type === "ask" &&
						messageOrGroup.ask === "tool" &&
						(() => {
							let tool: any = {}
							try {
								tool = JSON.parse(messageOrGroup.text || "{}")
							} catch (_) {
								if (messageOrGroup.text?.includes("updateTodoList")) {
									tool = { tool: "updateTodoList" }
								}
							}
							if (tool.tool === "updateTodoList" && alwaysAllowUpdateTodoList) {
								return false
							}
							return tool.tool === "updateTodoList" && enableButtons && !!primaryButtonText
						})()
					}
				/>
			)
		},
		[
			expandedRows,
			toggleRowExpansion,
			modifiedMessages,
			groupedMessages.length,
			handleRowHeightChange,
			isStreaming,
			handleSuggestionClickInRow,
			handleBatchFileResponse,
			handleFollowUpUnmount,
			currentFollowUpTs,
			alwaysAllowUpdateTodoList,
			enableButtons,
			primaryButtonText,
		],
	)

	useEffect(() => {
		if (autoApproveTimeoutRef.current) {
			clearTimeout(autoApproveTimeoutRef.current)
			autoApproveTimeoutRef.current = null
		}

		if (!clineAsk || !enableButtons) {
			return
		}

		// Exit early if user has already responded
		if (userRespondedRef.current) {
			return
		}

		const autoApproveOrReject = async () => {
			// Check for auto-reject first (commands that should be denied)
			if (lastMessage?.ask === "command" && isDeniedCommand(lastMessage)) {
				// Get the denied prefix for the localized message
				const deniedPrefix = getDeniedPrefix(lastMessage.text || "")
				if (deniedPrefix) {
					// Create the localized auto-deny message and send it with the rejection
					const autoDenyMessage = tSettings("autoApprove.execute.autoDenied", { prefix: deniedPrefix })

					vscode.postMessage({
						type: "askResponse",
						askResponse: "noButtonClicked",
						text: autoDenyMessage,
					})
				} else {
					// Auto-reject denied commands immediately if no prefix found
					vscode.postMessage({ type: "askResponse", askResponse: "noButtonClicked" })
				}

				setSendingDisabled(true)
				setClineAsk(undefined)
				setEnableButtons(false)
				return
			}

			// Then check for auto-approve
			if (lastMessage?.ask && isAutoApproved(lastMessage)) {
				// Special handling for follow-up questions
				if (lastMessage.ask === "followup") {
					// Handle invalid JSON
					let followUpData: FollowUpData = {}
					try {
						followUpData = JSON.parse(lastMessage.text || "{}") as FollowUpData
					} catch (error) {
						console.error("Failed to parse follow-up data:", error)
						return
					}

					if (followUpData && followUpData.suggest && followUpData.suggest.length > 0) {
						// Wait for the configured timeout before auto-selecting the first suggestion
						await new Promise<void>((resolve) => {
							autoApproveTimeoutRef.current = setTimeout(() => {
								autoApproveTimeoutRef.current = null
								resolve()
							}, followupAutoApproveTimeoutMs)
						})

						// Check if user responded manually
						if (userRespondedRef.current) {
							return
						}

						// Get the first suggestion
						const firstSuggestion = followUpData.suggest[0]

						// Handle the suggestion click
						handleSuggestionClickInRow(firstSuggestion)
						return
					}
				} else if (lastMessage.ask === "tool" && isWriteToolAction(lastMessage)) {
					await new Promise<void>((resolve) => {
						autoApproveTimeoutRef.current = setTimeout(() => {
							autoApproveTimeoutRef.current = null
							resolve()
						}, writeDelayMs)
					})
				}

				vscode.postMessage({ type: "askResponse", askResponse: "yesButtonClicked" })

				setSendingDisabled(true)
				setClineAsk(undefined)
				setEnableButtons(false)
			}
		}
		autoApproveOrReject()

		return () => {
			if (autoApproveTimeoutRef.current) {
				clearTimeout(autoApproveTimeoutRef.current)
				autoApproveTimeoutRef.current = null
			}
		}
	}, [
		clineAsk,
		enableButtons,
		handlePrimaryButtonClick,
		alwaysAllowBrowser,
		alwaysAllowReadOnly,
		alwaysAllowReadOnlyOutsideWorkspace,
		alwaysAllowWrite,
		alwaysAllowWriteOutsideWorkspace,
		alwaysAllowExecute,
		followupAutoApproveTimeoutMs,
		alwaysAllowMcp,
		messages,
		allowedCommands,
		deniedCommands,
		mcpServers,
		isAutoApproved,
		lastMessage,
		writeDelayMs,
		isWriteToolAction,
		alwaysAllowFollowupQuestions,
		handleSuggestionClickInRow,
		isAllowedCommand,
		isDeniedCommand,
		getDeniedPrefix,
		tSettings,
	])

	// Function to handle mode switching
	const switchToNextMode = useCallback(() => {
		const allModes = getAllModes(customModes)
		const currentModeIndex = allModes.findIndex((m) => m.slug === mode)
		const nextModeIndex = (currentModeIndex + 1) % allModes.length
		// Update local state and notify extension to sync mode change
		switchToMode(allModes[nextModeIndex].slug)
	}, [mode, customModes, switchToMode])

	// Function to handle switching to previous mode
	const switchToPreviousMode = useCallback(() => {
		const allModes = getAllModes(customModes)
		const currentModeIndex = allModes.findIndex((m) => m.slug === mode)
		const previousModeIndex = (currentModeIndex - 1 + allModes.length) % allModes.length
		// Update local state and notify extension to sync mode change
		switchToMode(allModes[previousModeIndex].slug)
	}, [mode, customModes, switchToMode])

	// Add keyboard event handler
	const handleKeyDown = useCallback(
		(event: KeyboardEvent) => {
			// Check for Command/Ctrl + Period (with or without Shift)
			// Using event.code for better cross-platform compatibility
			if ((event.metaKey || event.ctrlKey) && event.code === "Period") {
				event.preventDefault() // Prevent default browser behavior

				if (event.shiftKey) {
					// Shift + Period = Previous mode
					switchToPreviousMode()
				} else {
					// Just Period = Next mode
					switchToNextMode()
				}
			}
		},
		[switchToNextMode, switchToPreviousMode],
	)

	// Add event listener
	useEffect(() => {
		window.addEventListener("keydown", handleKeyDown)
		return () => {
			window.removeEventListener("keydown", handleKeyDown)
		}
	}, [handleKeyDown])

	useImperativeHandle(ref, () => ({
		acceptInput: () => {
			if (enableButtons && primaryButtonText) {
				handlePrimaryButtonClick(inputValue, selectedImages)
			} else if (!sendingDisabled && !isProfileDisabled && (inputValue.trim() || selectedImages.length > 0)) {
				handleSendMessage(inputValue, selectedImages)
			}
		},
	}))

	const handleCondenseContext = (taskId: string) => {
		if (isCondensing || sendingDisabled) {
			return
		}
		setIsCondensing(true)
		setSendingDisabled(true)
		vscode.postMessage({ type: "condenseTaskContextRequest", text: taskId })
	}

	const areButtonsVisible = showScrollToBottom || primaryButtonText || secondaryButtonText || isStreaming

	return (
		<div className={isHidden ? "hidden" : "fixed top-0 left-0 right-0 bottom-0 flex flex-col overflow-hidden"}>
			{(showAnnouncement || showAnnouncementModal) && (
				<Announcement
					hideAnnouncement={() => {
						if (showAnnouncementModal) {
							setShowAnnouncementModal(false)
						}
						if (showAnnouncement) {
							hideAnnouncement()
						}
					}}
				/>
			)}
			{task ? (
				<>
<<<<<<< HEAD
					{showTaskHeader && (
						<TaskHeader
							task={task}
							tokensIn={apiMetrics.totalTokensIn}
							tokensOut={apiMetrics.totalTokensOut}
							cacheWrites={apiMetrics.totalCacheWrites}
							cacheReads={apiMetrics.totalCacheReads}
							totalCost={apiMetrics.totalCost}
							contextTokens={apiMetrics.contextTokens}
							buttonsDisabled={sendingDisabled}
							handleCondenseContext={handleCondenseContext}
							onClose={handleTaskCloseButtonClick}
						/>
					)}
=======
					<TaskHeader
						task={task}
						tokensIn={apiMetrics.totalTokensIn}
						tokensOut={apiMetrics.totalTokensOut}
						cacheWrites={apiMetrics.totalCacheWrites}
						cacheReads={apiMetrics.totalCacheReads}
						totalCost={apiMetrics.totalCost}
						contextTokens={apiMetrics.contextTokens}
						buttonsDisabled={sendingDisabled}
						handleCondenseContext={handleCondenseContext}
						onClose={handleTaskCloseButtonClick}
						todos={latestTodos}
					/>
>>>>>>> 36d56e8d

					{hasSystemPromptOverride && (
						<div className="px-3">
							<SystemPromptWarning />
						</div>
					)}

					{showCheckpointWarning && (
						<div className="px-3">
							<CheckpointWarning />
						</div>
					)}
				</>
			) : (
				<div className="flex-1 min-h-0 overflow-y-auto flex flex-col gap-4 relative">
					{/* Moved Task Bar Header Here */}
					{tasks.length !== 0 && (
						<div className="flex text-vscode-descriptionForeground w-full mx-auto px-5 pt-3">
							<div className="flex items-center gap-1 cursor-pointer" onClick={toggleExpanded}>
								{tasks.length < 10 && (
									<span className={`font-medium text-xs `}>{t("history:recentTasks")}</span>
								)}
								<span
									className={`codicon  ${isExpanded ? "codicon-eye" : "codicon-eye-closed"} scale-90`}
								/>
							</div>
						</div>
					)}
					<div
						className={` w-full flex flex-col gap-4 m-auto ${isExpanded && tasks.length > 0 ? "mt-0" : ""} px-3.5 min-[370px]:px-10 pt-5 transition-all duration-300`}>
						{/* Version indicator in top-right corner - only on welcome screen */}
						<VersionIndicator
							onClick={() => setShowAnnouncementModal(true)}
							className="absolute top-2 right-3 z-10"
						/>

						<RooHero />
						{telemetrySetting === "unset" && <TelemetryBanner />}
						<p className="text-vscode-editor-foreground leading-tight font-vscode-font-family text-center text-balance max-w-[380px] mx-auto my-0">
							<Trans
								i18nKey="chat:about"
								components={{
									DocsLink: (
										<a href={buildDocLink("", "welcome")} target="_blank" rel="noopener noreferrer">
											the docs
										</a>
									),
								}}
							/>
						</p>
						<div className="mb-2.5">
							<RooTips cycle={false} />
						</div>
						{/* Show the task history preview if expanded and tasks exist */}
						{taskHistory.length > 0 && isExpanded && <HistoryPreview />}
					</div>
				</div>
			)}

			{/* 
			// Flex layout explanation:
			// 1. Content div above uses flex: "1 1 0" to:
			//    - Grow to fill available space (flex-grow: 1) 
			//    - Shrink when AutoApproveMenu needs space (flex-shrink: 1)
			//    - Start from zero size (flex-basis: 0) to ensure proper distribution
			//    minHeight: 0 allows it to shrink below its content height
			//
			// 2. AutoApproveMenu uses flex: "0 1 auto" to:
			//    - Not grow beyond its content (flex-grow: 0)
			//    - Shrink when viewport is small (flex-shrink: 1) 
			//    - Use its content size as basis (flex-basis: auto)
			//    This ensures it takes its natural height when there's space
			//    but becomes scrollable when the viewport is too small
			*/}
			{!task && (
				<div className="mb-1 flex-initial min-h-0">
					<AutoApproveMenu />
				</div>
			)}

			{task && (
				<>
					<div className="grow flex" ref={scrollContainerRef}>
						<Virtuoso
							ref={virtuosoRef}
							key={task.ts} // trick to make sure virtuoso re-renders when task changes, and we use initialTopMostItemIndex to start at the bottom
							className="scrollable grow overflow-y-scroll mb-1"
							// increasing top by 3_000 to prevent jumping around when user collapses a row
							increaseViewportBy={{ top: 3_000, bottom: Number.MAX_SAFE_INTEGER }} // hack to make sure the last message is always rendered to get truly perfect scroll to bottom animation when new messages are added (Number.MAX_SAFE_INTEGER is safe for arithmetic operations, which is all virtuoso uses this value for in src/sizeRangeSystem.ts)
							data={groupedMessages} // messages is the raw format returned by extension, modifiedMessages is the manipulated structure that combines certain messages of related type, and visibleMessages is the filtered structure that removes messages that should not be rendered
							itemContent={itemContent}
							atBottomStateChange={(isAtBottom) => {
								setIsAtBottom(isAtBottom)
								if (isAtBottom) {
									disableAutoScrollRef.current = false
								}
								setShowScrollToBottom(disableAutoScrollRef.current && !isAtBottom)
							}}
							atBottomThreshold={10} // anything lower causes issues with followOutput
							initialTopMostItemIndex={groupedMessages.length - 1}
						/>
					</div>
					<div className={`flex-initial min-h-0 ${!areButtonsVisible ? "mb-1" : ""}`}>
						{/* <AutoApproveMenu /> */}
					</div>
					{areButtonsVisible && (
						<div
							className={`flex h-9 items-center mb-1 px-[15px] ${
								showScrollToBottom
									? "opacity-100"
									: enableButtons || (isStreaming && !didClickCancel)
										? "opacity-100"
										: "opacity-50"
							}`}>
							{showScrollToBottom ? (
								<StandardTooltip content={t("chat:scrollToBottom")}>
									<VSCodeButton
										appearance="secondary"
										className="flex-[2]"
										onClick={() => {
											scrollToBottomSmooth()
											disableAutoScrollRef.current = false
										}}>
										<span className="codicon codicon-chevron-down"></span>
									</VSCodeButton>
								</StandardTooltip>
							) : (
								<>
									{primaryButtonText && !isStreaming && (
										<StandardTooltip
											content={
												primaryButtonText === t("chat:retry.title")
													? t("chat:retry.tooltip")
													: primaryButtonText === t("chat:save.title")
														? t("chat:save.tooltip")
														: primaryButtonText === t("chat:approve.title")
															? t("chat:approve.tooltip")
															: primaryButtonText === t("chat:runCommand.title")
																? t("chat:runCommand.tooltip")
																: primaryButtonText === t("chat:startNewTask.title")
																	? t("chat:startNewTask.tooltip")
																	: primaryButtonText === t("chat:resumeTask.title")
																		? t("chat:resumeTask.tooltip")
																		: primaryButtonText ===
																			  t("chat:proceedAnyways.title")
																			? t("chat:proceedAnyways.tooltip")
																			: primaryButtonText ===
																				  t("chat:proceedWhileRunning.title")
																				? t("chat:proceedWhileRunning.tooltip")
																				: undefined
											}>
											<VSCodeButton
												appearance="primary"
												disabled={!enableButtons}
												className={secondaryButtonText ? "flex-1 mr-[6px]" : "flex-[2] mr-0"}
												onClick={() => handlePrimaryButtonClick(inputValue, selectedImages)}>
												{primaryButtonText}
											</VSCodeButton>
										</StandardTooltip>
									)}
									{(secondaryButtonText || isStreaming) && (
										<StandardTooltip
											content={
												isStreaming
													? t("chat:cancel.tooltip")
													: secondaryButtonText === t("chat:startNewTask.title")
														? t("chat:startNewTask.tooltip")
														: secondaryButtonText === t("chat:reject.title")
															? t("chat:reject.tooltip")
															: secondaryButtonText === t("chat:terminate.title")
																? t("chat:terminate.tooltip")
																: undefined
											}>
											<VSCodeButton
												appearance="secondary"
												disabled={!enableButtons && !(isStreaming && !didClickCancel)}
												className={isStreaming ? "flex-[2] ml-0" : "flex-1 ml-[6px]"}
												onClick={() => handleSecondaryButtonClick(inputValue, selectedImages)}>
												{isStreaming ? t("chat:cancel.title") : secondaryButtonText}
											</VSCodeButton>
										</StandardTooltip>
									)}
								</>
							)}
						</div>
					)}
				</>
			)}

			<ChatTextArea
				ref={textAreaRef}
				inputValue={inputValue}
				setInputValue={setInputValue}
				sendingDisabled={sendingDisabled || isProfileDisabled}
				selectApiConfigDisabled={sendingDisabled && clineAsk !== "api_req_failed"}
				placeholderText={placeholderText}
				selectedImages={selectedImages}
				setSelectedImages={setSelectedImages}
				onSend={() => handleSendMessage(inputValue, selectedImages)}
				onSelectImages={selectImages}
				shouldDisableImages={shouldDisableImages}
				onHeightChange={() => {
					if (isAtBottom) {
						scrollToBottomAuto()
					}
				}}
				mode={mode}
				setMode={setMode}
				modeShortcutText={modeShortcutText}
			/>

			{isProfileDisabled && (
				<div className="px-3">
					<ProfileViolationWarning />
				</div>
			)}

			<div id="roo-portal" />
		</div>
	)
}

const ChatView = forwardRef(ChatViewComponent)

export default ChatView<|MERGE_RESOLUTION|>--- conflicted
+++ resolved
@@ -1633,7 +1633,6 @@
 			)}
 			{task ? (
 				<>
-<<<<<<< HEAD
 					{showTaskHeader && (
 						<TaskHeader
 							task={task}
@@ -1646,23 +1645,9 @@
 							buttonsDisabled={sendingDisabled}
 							handleCondenseContext={handleCondenseContext}
 							onClose={handleTaskCloseButtonClick}
+							todos={latestTodos}
 						/>
 					)}
-=======
-					<TaskHeader
-						task={task}
-						tokensIn={apiMetrics.totalTokensIn}
-						tokensOut={apiMetrics.totalTokensOut}
-						cacheWrites={apiMetrics.totalCacheWrites}
-						cacheReads={apiMetrics.totalCacheReads}
-						totalCost={apiMetrics.totalCost}
-						contextTokens={apiMetrics.contextTokens}
-						buttonsDisabled={sendingDisabled}
-						handleCondenseContext={handleCondenseContext}
-						onClose={handleTaskCloseButtonClick}
-						todos={latestTodos}
-					/>
->>>>>>> 36d56e8d
 
 					{hasSystemPromptOverride && (
 						<div className="px-3">
